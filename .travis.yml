branches:
  only:
    - master
language: python
python:
  - "2.7"
  - "3.4"
env:
  - FORMAT=true
  - TESTS=float32
  - TESTS=float64
before_install:
  - |
      if [ $TESTS ]; then
        # Setup Python environment with BLAS libraries
        sudo apt-get install -qq libatlas3gf-base libatlas-dev liblapack-dev gfortran
        wget -q http://repo.continuum.io/miniconda/Miniconda-latest-Linux-x86_64.sh -O miniconda.sh
        chmod +x miniconda.sh
        ./miniconda.sh -b
        export PATH=/home/travis/miniconda/bin:$PATH
        conda update -q --yes conda
        # Download MNIST for tests
        (mkdir mnist
        cd mnist
        curl -O http://yann.lecun.com/exdb/mnist/train-images-idx3-ubyte.gz \
             -O http://yann.lecun.com/exdb/mnist/train-labels-idx1-ubyte.gz \
             -O http://yann.lecun.com/exdb/mnist/t10k-images-idx3-ubyte.gz \
             -O http://yann.lecun.com/exdb/mnist/t10k-labels-idx1-ubyte.gz
        gunzip *-ubyte.gz)
        export BLOCKS_DATA_PATH=$PWD
      fi
install:
  # Install all Python dependencies
  - |
      if [ $TESTS ]; then
        conda install -q --yes python=$TRAVIS_PYTHON_VERSION nose numpy pip coverage six scipy
        pip install -q --no-deps git+git://github.com/Theano/Theano.git # Development version
        pip install -q nose2[coverage-plugin] coveralls
        (git clone -q git://github.com/lisa-lab/pylearn2.git # Pylearn2 doesn't support pip
        cd pylearn2
        python setup.py -q develop)
      fi
  - |
      if [ $FORMAT ]; then
        pip install -q flake8
        pip install -q git+git://github.com/bartvm/pep257.git@numpy
      fi
script:
  - |
      if [ $TESTS ]; then
<<<<<<< HEAD
=======
        python setup.py -q install # Tests setup.py (also installs dill)
        # Must export environment variable so that the subprocess is aware of it
>>>>>>> 54a80a35
        export THEANO_FLAGS=floatX=$TESTS,blas.ldflags='-lblas -lgfortran'
        # Running nose2 within coverage makes imports count towards coverage
        coverage run --source=blocks -m nose2.__main__ tests
      fi
  - |
      if [ $FORMAT ]; then
        flake8 blocks tests
        # Ignore D100-103 errors (non-existing docstrings)
        pep257 blocks --numpy --ignore=D100,D101,D102,D103
      fi
after_script:
  - if [ $TESTS ]; then coveralls; fi<|MERGE_RESOLUTION|>--- conflicted
+++ resolved
@@ -48,11 +48,8 @@
 script:
   - |
       if [ $TESTS ]; then
-<<<<<<< HEAD
-=======
         python setup.py -q install # Tests setup.py (also installs dill)
         # Must export environment variable so that the subprocess is aware of it
->>>>>>> 54a80a35
         export THEANO_FLAGS=floatX=$TESTS,blas.ldflags='-lblas -lgfortran'
         # Running nose2 within coverage makes imports count towards coverage
         coverage run --source=blocks -m nose2.__main__ tests
