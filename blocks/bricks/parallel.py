--- conflicted
+++ resolved
@@ -85,13 +85,8 @@
     ----------
     input_dim : int
         The input dimension. Required for allocation.
-<<<<<<< HEAD
     fork_dims : dict of (output_name, int) pairs
         The dimensions of the forks. Required for allocation.
-=======
-    output_dims : dict of (output_name, int) pairs
-        The dimensions of the outputs. Required for allocation.
->>>>>>> db7a3a17
 
     Notes
     -----
