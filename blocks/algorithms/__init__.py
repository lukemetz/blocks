"""Training algorithms."""
import logging
import itertools
from abc import ABCMeta, abstractmethod
from collections import OrderedDict
from six.moves import reduce

from picklable_itertools.extras import equizip

import theano
from six import add_metaclass
from theano import tensor

from blocks.graph import ComputationGraph
from blocks.utils import dict_subset, named_copy, pack, shared_floatx
from blocks.theano_expressions import l2_norm

logger = logging.getLogger(__name__)


@add_metaclass(ABCMeta)
class TrainingAlgorithm(object):
    """Base class for training algorithms.

    A training algorithm object has a simple life-cycle.
    First it is initialized by calling its :meth:`initialize` method.
    At this stage, for instance, Theano functions can be compiled.
    After that the :meth:`process_batch` method is repeatedly
    called with a batch of training data as a parameter.

    """
    @abstractmethod
    def initialize(self):
        """Initialize the training algorithm."""
        pass

    @abstractmethod
    def process_batch(self, batch):
        """Process a batch of training data.

        Attributes
        ----------
        batch : dict
            A dictionary of (source name, data) pairs.

        """
        pass


class DifferentiableCostMinimizer(TrainingAlgorithm):
    """Minimizes a differentiable cost given as a Theano expression.

    Very often the goal of training is to minimize the expected value of a
    Theano expression. Batch processing in this cases typically consists of
    running a (or a few) Theano functions.
    :class:`DifferentiableCostMinimizer` is the base class for such
    algorithms.

    Parameters
    ----------
    cost : :class:`~tensor.TensorVariable`
        The objective to be minimized.
    parameters : list of :class:`~tensor.TensorSharedVariable`
        The parameters to be tuned.

    Attributes
    ----------
    updates : list of :class:`~tensor.TensorSharedVariable` updates
        Updates to be done for every batch. It is required that the
        updates are done using the old values of optimized parameters.
    cost : :class:`~tensor.TensorVariable`
        The objective to be minimized.
    parameters : list of :class:`~tensor.TensorSharedVariable`
        The parameters to be tuned.

    Notes
    -----
    Changing `updates` attribute or calling `add_updates` after
    the `initialize` method is called will have no effect.

    .. todo::

       Some shared variables are not parameters (e.g. those created by
       random streams).

    .. todo::

       Due to a rather premature status of the :class:`ComputationGraph`
       class the parameter used only inside scans are not fetched
       currently.

    """
    def __init__(self, cost, parameters):
        self.cost = cost
        self.parameters = parameters
        self._cost_computation_graph = ComputationGraph(self.cost)
        self._updates = []

    @property
    def inputs(self):
        """Return inputs of the cost computation graph.

        Returns
        -------
        inputs : list of :class:`~tensor.TensorVariable`
            Inputs to this graph.

        """
        return self._cost_computation_graph.inputs

    @property
    def updates(self):
        return self._updates

    @updates.setter
    def updates(self, value):
        self._updates = value

    def add_updates(self, updates):
        """Add updates to the training process.

        The updates will be done _before_ the parameters are changed.

        Parameters
        ----------
        updates : list of tuples or :class:`~collections.OrderedDict`
            The updates to add.

        """
        if isinstance(updates, OrderedDict):
            updates = list(updates.items())
        if not isinstance(updates, list):
            raise ValueError
        self.updates.extend(updates)


variable_mismatch_error = """

Blocks tried to match the sources ({sources}) of the training dataset to \
the names of the Theano variables ({variables}), but failed to do so. \
If you want to train on a subset of the sources that your dataset provides, \
pass the `sources` keyword argument to its constructor. """


class GradientDescent(DifferentiableCostMinimizer):
    """A base class for all gradient descent algorithms.

    By "gradient descent" we mean a training algorithm of the following
    form:

    .. code-block::  python

        for batch in data:
            steps = step_rule.compute_steps(parameters,
                                            gradients_wr_parameters)
            for parameter in parameters:
                parameter -= steps[parameter]

    Note, that the step is *subtracted, not added*! This is done in order
    to make step rule chaining possible.

    Parameters
    ----------
    step_rule : instance of :class:`StepRule`, optional
        An object encapsulating most of the algorithm's logic. Its
        `compute_steps` method is called to get Theano expression for
        steps.  Note, that the step rule might have a state, e.g. to
        remember a weighted sum of gradients from previous steps like it is
        done in gradient descent with momentum. If ``None``, an instance of
        :class:`Scale` is created.
    gradients : dict, optional
        A dictionary mapping a parameter to an expression for the cost's
        gradient with respect to the parameter. If ``None``, the gradient
        are taken automatically using :func:`theano.gradient.grad`.
    known_grads : dict, optional
        A passthrough to `theano.tensor.grad`'s `known_grads` argument.
        Useful when you know the [approximate] gradients of some
        sub-expressions and would like Theano to use that information
        to compute parameter gradients. Only makes sense when `gradients`
        is `None`.
    consider_constant : list, optional
        A passthrough to `theano.tensor.grad`'s `consider_constant`
        argument.  A list of expressions through which gradients will not
        be backpropagated. Only makes sense when `gradients` is `None`.

    Attributes
    ----------
    gradients : dict
        The gradient dictionary.
    step_rule : instance of :class:`StepRule`
        The step rule.

    """
    def __init__(self, step_rule=None, gradients=None, known_grads=None,
                 consider_constant=None, **kwargs):
        if gradients:
            kwargs.setdefault("parameters", gradients.keys())
        super(GradientDescent, self).__init__(**kwargs)

        self.gradients = gradients
        if not self.gradients:
            logger.info("Taking the cost gradient")
            self.gradients = dict(
<<<<<<< HEAD
                equizip(self.parameters, tensor.grad(self.cost,
                                                     self.parameters,
                                                     known_grads=known_grads)))
=======
                equizip(self.params, tensor.grad(
                    self.cost, self.params, known_grads=known_grads,
                    consider_constant=consider_constant)))
>>>>>>> adf19c57
            logger.info("The cost gradient computation graph is built")
        else:
            if known_grads:
                raise ValueError("known_grads has no effect when gradients "
                                 "are passed in")
            if consider_constant is not None:
                raise ValueError("consider_constant has no effect when "
                                 "gradients are passed in")
        self.step_rule = step_rule if step_rule else Scale()

        self.total_gradient_norm = named_copy(l2_norm(self.gradients.values()),
                                              "total_gradient_norm")
        self.steps, self.step_rule_updates = (
            self.step_rule.compute_steps(self.gradients))
        self.total_step_norm = named_copy(l2_norm(self.steps.values()),
                                          "total_step_norm")

    def initialize(self):
        logger.info("Initializing the training algorithm")
        all_updates = self.updates
        # Note: the gradients are computed in the same order in which
        # the parameters were given. Keep it like that to ensure
        # reproducibility.
        for parameter in self.parameters:
            all_updates.append((parameter, parameter - self.steps[parameter]))
        all_updates += self.step_rule_updates
        self._function = theano.function(self.inputs, [], updates=all_updates)
        logger.info("The training algorithm is initialized")

    def process_batch(self, batch):
        if not set(batch.keys()) == set([v.name for v in self.inputs]):
            raise ValueError("mismatch of variable names and data sources" +
                             variable_mismatch_error.format(
                                 sources=batch.keys(),
                                 variables=[v.name for v in self.inputs]))
        ordered_batch = [batch[v.name] for v in self.inputs]
        self._function(*ordered_batch)


@add_metaclass(ABCMeta)
class StepRule(object):
    """A rule to compute steps for a gradient descent algorithm."""
    def compute_step(self, parameter, previous_step):
        """Build a Theano expression for the step for a parameter.

        This method is called by default implementation of
        :meth:`compute_steps`, it relieves from writing a loop each time.

        Parameters
        ----------
        parameter : :class:`~tensor.TensorSharedVariable`
            The parameter.
        previous_step : :class:`~tensor.TensorVariable`
            Some quantity related to the gradient of the cost with respect
            to the parameter, either the gradient itself or a step in a
            related direction.

        Returns
        -------
        step : :class:`~theano.Variable`
            Theano variable for the step to take.
        updates : list
            A list of tuples representing updates to be performed. This
            is useful for stateful rules such as :class:`Momentum` which
            need to update shared variables after itetations.

        """
        raise NotImplementedError

    def compute_steps(self, previous_steps):
        """Build a Theano expression for steps for all parameters.

        Override this method if you want to process the steps
        with respect to all parameters as a whole, not parameter-wise.

        Parameters
        ----------
        previous_steps : OrderedDict
            An :class:`~OrderedDict` of
            (:class:`~tensor.TensorSharedVariable`
            :class:`~tensor.TensorVariable`) pairs. The keys are the
            parameters being trained, the values are the expressions for
            quantities related to gradients of the cost with respect to
            the parameters, either the gradients themselves or steps in
            related directions.

        Returns
        -------
        steps : OrderedDict
            A dictionary of the proposed steps in the same form as
            `previous_steps`.
        updates : list
            A list of tuples representing updates to be performed.

        """
        parameter_wise = [self.compute_step(parameter,
                                            previous_steps[parameter])
                          for parameter in previous_steps]
        steps, updates = equizip(*parameter_wise)
        steps = OrderedDict((parameter, step) for parameter, step
                            in equizip(previous_steps.keys(), steps))
        updates = list(itertools.chain(*updates))
        return steps, updates


class CompositeRule(StepRule):
    """Chains several step rules.

    Parameters
    ----------
    components : list of :class:`StepRule`
        The learning rules to be chained. The rules will be applied in the
        order as given.

    """
    def __init__(self, components):
        self.components = components

    def compute_steps(self, previous_steps):
        steps = previous_steps
        updates = []
        for rule in self.components:
            steps, more_updates = rule.compute_steps(steps)
            updates += more_updates
        return steps, updates


class Scale(StepRule):
    """A step in the direction proportional to the previous step.

    If used in :class:`GradientDescent` alone, this step rule implements
    steepest descent.

    Parameters
    ----------
    learning_rate : float
        The learning rate by which the previous step is multiplied to
        produce the step.

    Attributes
    ----------
    learning_rate : :class:`~tensor.TensorSharedVariable`
        The shared variable storing the learning rate used.

    """
    def __init__(self, learning_rate=1.0):
        self.learning_rate = shared_floatx(learning_rate)

    def compute_step(self, parameter, previous_step):
        return self.learning_rate * previous_step, []


class BasicMomentum(StepRule):
    """Accumulates step with exponential discount.

    Parameters
    ----------
    momentum : float, optional
        The momentum coefficient. Defaults to 0.

    Notes
    -----
    This step rule is intended to be used in conjunction with another
    step rule, _e.g._ :class:`Scale`. For an all-batteries-included
    experience, look at :class:`Momentum`.

    """
    def __init__(self, momentum=0.):
        self.momentum = shared_floatx(momentum)

    def compute_step(self, parameter, previous_step):
        velocity = shared_floatx(parameter.get_value() * 0.)
        step = self.momentum * velocity + previous_step
        updates = [(velocity, step)]
        return step, updates


class Momentum(CompositeRule):
    """Accumulates step with exponential discount.

    Combines :class:`BasicMomentum` and :class:`Scale` to form the
    usual momentum step rule.

    Parameters
    ----------
    learning_rate : float, optional
        The learning rate by which the previous step scaled. Defaults to 1.
    momentum : float, optional
        The momentum coefficient. Defaults to 0.

    Attributes
    ----------
    learning_rate : :class:`~tensor.SharedVariable`
        A variable for learning rate.
    momentum : :class:`~tensor.SharedVariable`
        A variable for momentum.

    See Also
    --------
    :class:`SharedVariableModifier`

    """
    def __init__(self, learning_rate=1.0, momentum=0.):
        scale = Scale(learning_rate=learning_rate)
        basic_momentum = BasicMomentum(momentum=momentum)
        self.learning_rate = scale.learning_rate
        self.momentum = basic_momentum.momentum
        self.components = [scale, basic_momentum]


class AdaDelta(StepRule):
    """Adapts the step size over time using only first order information.

    Parameters
    ----------
    decay_rate : float, optional
        Decay rate in [0, 1]. Defaults to 0.95.
    epsilon : float, optional
        Stabilizing constant for RMS. Defaults to 1e-6.

    Notes
    -----
    For more information, see [ADADELTA]_.

    .. [ADADELTA] Matthew D. Zeiler, *ADADELTA: An Adaptive Learning
       Rate Method*, arXiv:1212.5701.

    """
    def __init__(self, decay_rate=0.95, epsilon=1e-6):
        if not 0.0 <= decay_rate <= 1.0:
            raise ValueError("decay rate needs to be in [0, 1]")
        self.decay_rate = shared_floatx(decay_rate)
        self.epsilon = shared_floatx(epsilon)

    def compute_step(self, parameter, previous_step):
        mean_square_step_tm1 = shared_floatx(parameter.get_value() * 0.)
        mean_square_delta_x_tm1 = shared_floatx(parameter.get_value() * 0.)

        mean_square_step_t = (
            self.decay_rate * mean_square_step_tm1 +
            (1 - self.decay_rate) * tensor.sqr(previous_step)
        )

        rms_delta_x_tm1 = tensor.sqrt(mean_square_delta_x_tm1 + self.epsilon)
        rms_step_t = tensor.sqrt(mean_square_step_t + self.epsilon)
        delta_x_t = rms_delta_x_tm1 / rms_step_t * previous_step

        mean_square_delta_x_t = (
            self.decay_rate * mean_square_delta_x_tm1 +
            (1 - self.decay_rate) * tensor.sqr(delta_x_t)
        )

        step = delta_x_t
        updates = [(mean_square_step_tm1, mean_square_step_t),
                   (mean_square_delta_x_tm1, mean_square_delta_x_t)]
        return step, updates


class BasicRMSProp(StepRule):
    """Scales the step size by a running average of the recent step norms.

    Parameters
    ----------
    decay_rate : float, optional
        How fast the running average decays, value in [0, 1]
        (lower is faster).  Defaults to 0.9.
    max_scaling : float, optional
        Maximum scaling of the step size, in case the running average is
        really small. Needs to be greater than 0. Defaults to 1e5.

    Notes
    -----
    This step rule is intended to be used in conjunction with another
    step rule, _e.g._ :class:`Scale`. For an all-batteries-included
    experience, look at :class:`RMSProp`.

    In general, this step rule should be used _before_ other step rules,
    because it has normalization properties that may undo their work.
    For instance, it should be applied first when used in conjunction
    with :class:`Scale`.

    For more information, see [Hint2014]_.

    """
    def __init__(self, decay_rate=0.9, max_scaling=1e5):
        if not 0.0 <= decay_rate <= 1.0:
            raise ValueError("decay rate needs to be in [0, 1]")
        if max_scaling <= 0:
            raise ValueError("max. scaling needs to be greater than 0")
        self.decay_rate = shared_floatx(decay_rate)
        self.epsilon = 1. / max_scaling

    def compute_step(self, parameter, previous_step):
        mean_square_step_tm1 = shared_floatx(parameter.get_value() * 0.)
        mean_square_step_t = (
            self.decay_rate * mean_square_step_tm1 +
            (1 - self.decay_rate) * tensor.sqr(previous_step))
        rms_step_t = tensor.maximum(
            tensor.sqrt(mean_square_step_t), self.epsilon)
        step = previous_step / rms_step_t
        updates = [(mean_square_step_tm1, mean_square_step_t)]
        return step, updates


class RMSProp(CompositeRule):
    """Scales the step size by a running average of the recent step norms.

    Combines :class:`BasicRMSProp` and :class:`Scale` to form the step rule
    described in [Hint2014]_.

    .. [Hint2014] Geoff Hinton, *Neural Networks for Machine Learning*,
       lecture 6a,
       http://cs.toronto.edu/~tijmen/csc321/slides/lecture_slides_lec6.pdf

    Parameters
    ----------
    learning_rate : float, optional
        The learning rate by which the previous step scaled. Defaults to 1.
    decay_rate : float, optional
        How fast the running average decays (lower is faster).
        Defaults to 0.9.
    max_scaling : float, optional
        Maximum scaling of the step size, in case the running average is
        really small. Defaults to 1e5.

    Attributes
    ----------
    learning_rate : :class:`~tensor.SharedVariable`
        A variable for learning rate.
    decay_rate : :class:`~tensor.SharedVariable`
        A variable for decay rate.

    See Also
    --------
    :class:`SharedVariableModifier`

    """
    def __init__(self, learning_rate=1.0, decay_rate=0.9, max_scaling=1e5):
        basic_rms_prop = BasicRMSProp(decay_rate=decay_rate,
                                      max_scaling=max_scaling)
        scale = Scale(learning_rate=learning_rate)
        self.learning_rate = scale.learning_rate
        self.decay_rate = basic_rms_prop.decay_rate
        self.components = [basic_rms_prop, scale]


class StepClipping(StepRule):
    """Rescales an entire step if its L2 norm exceeds a threshold.

    When the previous steps are the gradients, this step rule performs
    gradient clipping.

    Parameters
    ----------
    threshold : float, optional
        The maximum permitted L2 norm for the step. The step
        will be rescaled to be not higher than this quanity.
        If ``None``, no rescaling will be applied.

    Attributes
    ----------
    threshold : :class:`.tensor.TensorSharedVariable`
        The shared variable storing the clipping threshold used.

    """
    def __init__(self, threshold=None):
        if threshold:
            self.threshold = shared_floatx(threshold)

    def compute_steps(self, previous_steps):
        if not hasattr(self, 'threshold'):
            return previous_steps
        norm = l2_norm(previous_steps.values())
        multiplier = tensor.switch(norm < self.threshold,
                                   1, self.threshold / norm)
        steps = OrderedDict(
            (parameter, step * multiplier)
            for parameter, step in previous_steps.items())
        return steps, []


class VariableClipping(StepRule):
    """Clip the maximum norm of individual variables along certain axes.

    This :class:`StepRule` can be used to implement L2 norm constraints on
    e.g. the weight vectors of individual hidden units, convolutional
    filters or entire weight tensors. Combine with :class:`Restrict`
    (and possibly :class:`CompositeRule`), to apply such constraints only
    to certain variables and/or apply different norm constraints to
    different variables.

    Parameters
    ----------
    threshold : float
        Maximum norm for a given (portion of a) tensor.
    axis : int or iterable, optional
        An integer single axis, or an iterable collection of integer
        axes over which to sum in order to calculate the L2 norm. If
        `None` (the default), the norm is computed over all elements
        of the tensor.

    Notes
    -----
    Because of the way the :class:`StepRule` API works, this particular
    rule implements norm clipping of the value *after* update in the
    following way: it computes ``parameter - previous_step``, scales it
    to have (possibly axes-wise) norm(s) of at most `threshold`,
    then subtracts *that* value from `parameter` to yield an 'equivalent
    step' that respects the desired norm constraints. This procedure
    implicitly assumes one is doing simple (stochastic) gradient descent,
    and so steps computed by this step rule may not make sense for use
    in other contexts.

    Investigations into max-norm regularization date from [Srebro2005]_.
    The first appearance of this technique as a regularization method
    for the weight vectors of individual hidden units in feed-forward
    neural networks may be [Hinton2012]_.

    .. [Srebro2005] Nathan Srebro and Adi Shraibman.
       "Rank, Trace-Norm and Max-Norm". *18th Annual Conference
       on Learning Theory (COLT)*, June 2005.

    .. [Hinton2012] Geoffrey E. Hinton, Nitish Srivastava,
       Alex Krizhevsky, Ilya Sutskever, Ruslan R. Salakhutdinov.
       "Improving neural networks by preventing co-adaptation of
       feature detectors". arXiv:1207.0580.

    """
    def __init__(self, threshold, axis=None):
        axis = pack(axis) if axis is not None else ()
        self.axis = set(axis)
        self.threshold = shared_floatx(threshold)
        if len(axis) != len(self.axis):
            raise ValueError("axis must be unique")

    def compute_step(self, parameter, previous_step):
        if any(ax >= previous_step.ndim for ax in self.axis):
            raise ValueError("Invalid axis {} for {}, ndim={}".format(
                self.axis, parameter, previous_step.ndim))
        if len(self.axis) == 0:
            norms = l2_norm([parameter - previous_step])
        else:
            squares = tensor.sqr(parameter - previous_step)
            norms = tensor.sqrt(
                reduce(lambda t, a: t.sum(axis=a, keepdims=True),
                       sorted(self.axis), squares))
        # We want a step s* that is the same as scaling
        # (parameter - previous_step) by threshold / norm
        # when threshold < norm.
        shrinking_step = (parameter -
                          (self.threshold / norms) *
                          (parameter - previous_step))
        return tensor.switch(norms > self.threshold,
                             shrinking_step,
                             previous_step), ()


class AdaGrad(StepRule):
    """Implements the AdaGrad learning rule.

    Parameters
    ----------
    learning_rate : float, optional
        Step size.
        Default value is set to 0.0002.
    epsilon : float, optional
        Stabilizing constant for one over root of sum of squares.
        Defaults to 1e-6.

    Notes
    -----
    For more information, see [ADAGRAD]_.

    .. [ADADGRAD] Duchi J, Hazan E, Singer Y.,
       *Adaptive subgradient methods for online learning and
        stochastic optimization*,
       http://www.jmlr.org/papers/volume12/duchi11a/duchi11a.pdf

    """
    def __init__(self, learning_rate=0.002, epsilon=1e-6):
        self.learning_rate = learning_rate
        self.epsilon = epsilon

    def compute_step(self, parameter, previous_step):
        name = 'adagrad_sqs'
        if parameter.name:
            name += '_' + parameter.name
        ssq = shared_floatx(parameter.get_value() * 0.,
                            name=name)

        ssq_t = (tensor.sqr(previous_step) + ssq)
        step = (self.learning_rate * previous_step /
                (tensor.sqrt(ssq_t) + self.epsilon))

        updates = [(ssq, ssq_t)]

        return step, updates


class Adam(StepRule):
    """Adam optimizer as described in [King2014]_.

    .. [King2014] Diederik Kingma, Jimmy Ba,
       *Adam: A Method for Stochastic Optimization*,
       http://arxiv.org/abs/1412.6980

    Parameters
    ----------
    learning_rate : float, optional
        Step size.
        Default value is set to 0.0002.
    beta1 : float, optional
        Exponential decay rate for the first moment estimates.
        Default value is set to 0.1.
    beta2 : float, optional
        Exponential decay rate for the second moment estimates.
        Default value is set to 0.001.
    epsilon : float, optional
        Default value is set to 1e-8.
    decay_factor : float, optional
        Default value is set to 1 - 1e-8.

    """
    def __init__(self, learning_rate=0.002,
                 beta1=0.1, beta2=0.001, epsilon=1e-8,
                 decay_factor=(1 - 1e-8)):
        self.learning_rate = learning_rate
        self.beta1 = beta1
        self.beta2 = beta2
        self.epsilon = epsilon
        self.decay_factor = decay_factor

    def compute_step(self, parameter, previous_step):
        mean = shared_floatx(parameter.get_value() * 0., 'mean')
        variance = shared_floatx(parameter.get_value() * 0., 'variance')
        time = shared_floatx(0., 'time')

        t1 = time + 1
        learning_rate = (self.learning_rate *
                         tensor.sqrt((1. - (1. - self.beta2)**t1)) /
                         (1. - (1. - self.beta1)**t1))
        beta_1t = 1 - (1 - self.beta1) * self.decay_factor ** (t1 - 1)
        mean_t = beta_1t * previous_step + (1. - beta_1t) * mean
        variance_t = (self.beta2 * tensor.sqr(previous_step) +
                      (1. - self.beta2) * variance)
        step = (learning_rate * mean_t /
                (tensor.sqrt(variance_t) + self.epsilon))

        updates = [(mean, mean_t),
                   (variance, variance_t),
                   (time, t1)]

        return step, updates


class RemoveNotFinite(StepRule):
    """A step rule that skips steps with non-finite elements.

    Replaces a step (the parameter update of a single shared variable)
    which contains non-finite elements (such as ``inf`` or ``NaN``) with a
    step rescaling the parameters.

    Parameters
    ----------
    scaler : float, optional
        The scaling applied to the parameter in case the step contains
        non-finite elements. Defaults to 1, which means that parameters
        will not be changed.

    Notes
    -----
    This rule should be applied last!

    This trick was originally used in the GroundHog_ framework.

    .. _GroundHog: https://github.com/lisa-groundhog/GroundHog

    """
    def __init__(self, scaler=1):
        self.scaler = scaler

    def compute_step(self, parameter, previous_step):
        not_finite = (tensor.isnan(previous_step).sum() +
                      tensor.isinf(previous_step).sum())
        step = tensor.switch(
            not_finite > 0, (1 - self.scaler) * parameter, previous_step)
        return step, []


class Restrict(StepRule):
    """Applies a given :class:`StepRule` only to certain variables.

    Example applications include clipping steps on only certain parameters,
    or scaling a certain kind of parameter's updates (e.g. adding an
    additional scalar multiplier to the steps taken on convolutional
    filters).

    Parameters
    ----------
    step_rule : :class:`StepRule`
        The :class:`StepRule` to be applied on the given variables.
    variables : iterable
        A collection of Theano variables on which to apply `step_rule`.
        Variables not appearing in this collection will not have
        `step_rule` applied to them.

    """
    def __init__(self, step_rule, variables):
        self.step_rule = step_rule
        self.variables = frozenset(variables)

    def compute_steps(self, previous_steps):
        filtered_previous_steps = dict_subset(previous_steps, self.variables)
        steps, updates = self.step_rule.compute_steps(filtered_previous_steps)
        actual = OrderedDict((parameter, steps[parameter])
                             if parameter in steps
                             else (parameter, previous_steps[parameter])
                             for parameter in previous_steps)
        return actual, updates<|MERGE_RESOLUTION|>--- conflicted
+++ resolved
@@ -201,15 +201,10 @@
         if not self.gradients:
             logger.info("Taking the cost gradient")
             self.gradients = dict(
-<<<<<<< HEAD
-                equizip(self.parameters, tensor.grad(self.cost,
-                                                     self.parameters,
-                                                     known_grads=known_grads)))
-=======
-                equizip(self.params, tensor.grad(
-                    self.cost, self.params, known_grads=known_grads,
+                equizip(self.parameters, tensor.grad(
+                    self.cost, self.parameters,
+                    known_grads=known_grads,
                     consider_constant=consider_constant)))
->>>>>>> adf19c57
             logger.info("The cost gradient computation graph is built")
         else:
             if known_grads:
